// Copyright (C) 2005, 2009 International Business Machines and others.
// All Rights Reserved.
// This code is published under the Eclipse Public License.
//
// Authors:  Michael Hagemann               Univ of Basel 2005-10-28
//               original version (based on MA27TSolverInterface.cpp)

#include "IpoptConfig.h"

#ifdef IPOPT_HAS_HSL
#include "CoinHslConfig.h"
#else
/* if we build for the Linear Solver loader, then use normal C-naming style */
#define IPOPT_HSL_FUNC(name,NAME) name
#endif

// if we have MA57 in HSL or the linear solver loader, then we want to build the MA57 interface
#if (defined(COINHSL_HAS_MA57) && !defined(IPOPT_SINGLE)) || \
    (defined(COINHSL_HAS_MA57S) && defined(IPOPT_SINGLE)) || \
    defined(IPOPT_HAS_LINEARSOLVERLOADER)

#ifdef IPOPT_SINGLE
#define IPOPT_HSL_FUNCP(name,NAME) IPOPT_HSL_FUNC(name,NAME)
#else
#define IPOPT_HSL_FUNCP(name,NAME) IPOPT_HSL_FUNC(name ## d,NAME ## D)
#endif

#include "IpMa57TSolverInterface.hpp"

#include <cmath>
#include <iostream>
#include <limits>

/** Prototypes for MA57's Fortran subroutines */
extern "C"
{
   /** MA57I -- Initialize solver. */
   void IPOPT_HSL_FUNCP(ma57i, MA57I)(
      ipnumber* cntl,
      ma57int*  icntl
   );

   /** MA57A -- Symbolic Factorization. */
   void IPOPT_HSL_FUNCP(ma57a, MA57A)(
      ma57int*       n,     /**< Order of matrix. */
      ma57int*       ne,    /**< Number of entries. */
      const ma57int* irn,   /**< Matrix nonzero row structure */
      const ma57int* jcn,   /**< Matrix nonzero column structure */
      ma57int*       lkeep, /**< Workspace for the pivot order of length 3*n */
      ma57int*       keep,  /**< Workspace for the pivot order of length 3*n */
      /* Automatically iflag = 0; ikeep pivot order iflag = 1 */
      ma57int*       iwork, /**< Integer work space. */
      ma57int*       icntl, /**< Integer Control parameter of length 30 */
      ma57int*       info,  /**< Statistical Information; Integer array of length 20 */
      ipnumber*      rinfo  /**< Float Control parameter of length 5 */
   );

   /** MA57B -- Numerical Factorization. */
   void IPOPT_HSL_FUNCP(ma57b, MA57B)(
      ma57int*  n,      /**< Order of matrix. */
      ma57int*  ne,     /**< Number of entries. */
      ipnumber* a,      /**< Numerical values. */
      ipnumber* fact,   /**< Entries of factors. */
      ma57int*  lfact,  /**< Length of array `fact'. */
      ma57int*  ifact,  /**< Indexing info for factors. */
      ma57int*  lifact, /**< Length of array `ifact'. */
      ma57int*  lkeep,  /**< Length of array `keep'. */
      ma57int*  keep,   /**< Integer array. */
      ma57int*  iwork,  /**< Workspace of length `n'. */
      ma57int*  icntl,  /**< Integer Control parameter of length 20. */
      ipnumber* cntl,   /**< Float Control parameter of length 5. */
      ma57int*  info,   /**< Statistical Information; Integer array of length 40. */
      ipnumber* rinfo   /**< Statistical Information; Real array of length 20. */
   );

   /** MA57C -- Solution. */
   void IPOPT_HSL_FUNCP(ma57c, MA57C)(
      /** Solution job.  Solve for...
       * - JOB <= 1:  A
       * - JOB == 2:  PLP^t
       * - JOB == 3:  PDP^t
       * - JOB >= 4:  PL^t P^t
       */
      ma57int*  job,
      ma57int*  n,      /**< Order of matrix. */
      ipnumber* fact,   /**< Entries of factors. */
      ma57int*  lfact,  /**< Length of array `fact'. */
      ma57int*  ifact,  /**< Indexing info for factors. */
      ma57int*  lifact, /**< Length of array `ifact'. */
      ma57int*  nrhs,   /**< Number of right hand sides. */
      ipnumber* rhs,    /**< Numerical Values. */
      ma57int*  lrhs,   /**< Leading dimensions of `rhs'. */
      ipnumber* work,   /**< Real workspace. */
      ma57int*  lwork,  /**< Length of `work', >= N*NRHS. */
      ma57int*  iwork,  /**< Integer array of length `n'. */
      ma57int*  icntl,  /**< Integer Control parameter array of length 20. */
      ma57int*  info    /**< Statistical Information; Integer array of length 40. */
   );

   /** MC57E -- Copy arrays. */
   void IPOPT_HSL_FUNCP(ma57e, MA57E)(
      ma57int*  n,
      ma57int*  ic,   /**< 0: copy real array.  >=1:  copy integer array. */
      ma57int*  keep,
      ipnumber* fact,
      ma57int*  lfact,
      ipnumber* newfac,
      ma57int*  lnew,
      ma57int*  ifact,
      ma57int*  lifact,
      ma57int*  newifc,
      ma57int*  linew,
      ma57int*  info
   );
}

namespace Ipopt
{
#if IPOPT_VERBOSITY > 0
static const Index dbg_verbosity = 0;
#endif

const char* ma57_err_msg[] =
{
   "Operation successful.\n",

   "Value of N is out of range on a call to MA57A/AD, MA57B/BD, MA57C/CD, or\n"
   "MA57D/DD. Value given is held in INFO(2).\n",

   "Value of NE is out of range on a call to MA57A/AD, MA57B/BD, or\n"
   "MA57D/DD. Value given is held in INFO(2).\n",

   "Failure due to insufficient REAL space on a call to MA57B/BD. INFO(17)\n"
   "is set to a value that may suffice. INFO(2) is set to value of\n"
   "LFACT. The user can allocate a larger array and copy the contents of\n"
   "FACT into it using MA57E/ED, and recall MA57B/BD.\n",

   "Failure due to insufficient INTEGER space on a call to\n"
   "MA57B/BD. INFO(18) is set to a value that may suffice. INFO(2) is set to\n"
   "value of LIFACT. The user can allocate a larger array and copy the\n"
   "contents of IFACT into it using MA57E/ED, and recall MA57B/BD.\n",

   "A pivot with magnitude less than or equal to CNTL(2) was found at pivot\n"
   "step INFO(2) when calling MA57B/BD with ICNTL(7) = 2 or 3, or the\n"
   "correction obtained when using matrix modification does not give a pivot\n"
   "greater than CNTL(2) when ICNTL(7) = 4.\n",

   "A change of sign of pivots has been detected when ICNTL(7) = 2. INFO(2)\n"
   "is set to the pivot step at which the change was detected on a call to\n"
   "MA57B/BD.\n",

   "Either LNEW < LFACT or LINEW < LIFACT on a call to MA57E/ED. INFO(2) is\n"
   "set to LNEW or LINEW as appropriate.\n",

   "Iterative refinement fails to converge in specified number of iterations\n"
   "on a call to MA57D/DD.\n",

   "Error in permutation array when ICNTL(6)=1 on a call to\n"
   "MA57A/AD. INFO(2) holds first component at which error was detected.\n",

   "Value of ICNTL(7) out of range on a call to MA57B/BD. Value given held\n"
   "in INFO(2).\n",

   "LRHS < N on a call to MA57C/CD. INFO(2) holds value of LRHS.\n",

   "Invalid value for JOB on a call to MA57D/DD. Value given held in\n"
   "INFO(2).\n",

   "Invalid value of ICNTL(9) on a call to MA57D/DD. Value given held in\n"
   "INFO(2).\n",

   "Failure of MC71A/AD on a call to MA57D/DD with ICNTL(10)> 0.\n",

   "LKEEP less than 5*N+NE+MAX(N,NE) +42 on a call to MA57A/AD or\n"
   "MA57B/BD. INFO(2) holds value of LKEEP.\n",

   "NRHS less than 1 on call to MA57C/CD. INFO(2) holds value of NRHS.\n",

   "LWORK too small on entry to MA57C/CD. INFO(2) holds minimum length\n"
   "required. A positive value of INFO(1) is associated with a warning\n"
   "message that will be output on unit ICNTL(2).\n"
};

const char* ma57_wrn_msg[] =
{
   "Operation successful.\n",

   "Index (in IRN or JCN) out of range on call to MA57A/AD or\n"
   "MA57D/DD. Action taken by subroutine is to ignore any such entries and\n"
   "continue. INFO(3) is set to the number of faulty entries. Details of the\n"
   "first ten are printed on unit ICNTL(2).\n",

   "Duplicate indices on call to MA57A/AD or MA57D/DD. Action taken by\n"
   "subroutine is to keep the duplicates and then to sum corresponding reals\n"
   "when MA57B/BD is called. INFO(4) is set to the number of faulty\n"
   "entries. Details of the first ten are printed on unit ICNTL(2).\n",

   "Both out-of-range indices and duplicates exist.\n",

   "Matrix is rank deficient on exit from MA57B/BD. In this case, a\n"
   "decomposition will still have been produced that will enable the\n"
   "subsequent solution of consistent equations. INFO(25) will be set to the\n"
   "rank of the factorized matrix.\n",

   "Pivots have different signs when factorizing a supposedly definite\n"
   "matrix (ICNTL(7) = 3) on call to MA57B/BD. INFO(26) is set to the number\n"
   "of sign changes.\n",

   "-", "-",

   "During error analysis the infinity norm of the computed solution was\n"
   "found to be zero.\n",

   "Insufficient real space to complete factorization when MA57B/BD called\n"
   "with ICNTL(8) != 0. User can copy real values to a longer array using\n"
   "MA57E/ED and recall MA57B/BD using this longer array to continue the\n"
   "factorization.\n",

   "Insufficient integer space to complete factorization when MA57B/BD\n"
   "called with ICNTL(8) != 0. User can copy integer values to a longer\n"
   "array using MA57E/ED and recall MA57B/BD using this longer array to\n"
   "continue the factorization.\n"
};

Ma57TSolverInterface::Ma57TSolverInterface()
   : dim_(0),
     nonzeros_(0),
     initialized_(false),
     pivtol_changed_(false),
     refactorize_(false),
     wd_keep_(NULL),
     wd_iwork_(NULL),
     wd_fact_(NULL),
     wd_ifact_(NULL),
     a_(NULL)
{
   DBG_START_METH("Ma57TSolverInterface::Ma57TSolverInterface()", dbg_verbosity);
}

Ma57TSolverInterface::~Ma57TSolverInterface()
{
   DBG_START_METH("Ma57TSolverInterface::~Ma57TSolverInterface()", dbg_verbosity);
   delete[] a_;

   delete[] wd_fact_;
   delete[] wd_ifact_;

   delete[] wd_iwork_;
   delete[] wd_keep_;
}

void Ma57TSolverInterface::RegisterOptions(
   SmartPtr<RegisteredOptions> roptions
)
{
   roptions->AddBoundedNumberOption(
      "ma57_pivtol",
      "Pivot tolerance for the linear solver MA57.",
      0.0, true,
      1.0, true,
      1e-8,
      "A smaller number pivots for sparsity, a larger number pivots for stability. "
      "This option is only available if Ipopt has been compiled with MA57.");
   roptions->AddBoundedNumberOption(
      "ma57_pivtolmax",
      "Maximum pivot tolerance for the linear solver MA57.",
      0.0, true,
      1.0, true,
      1e-4,
      "Ipopt may increase pivtol as high as ma57_pivtolmax to get a more accurate solution to the linear system. "
      "This option is only available if Ipopt has been compiled with MA57.");
   roptions->AddLowerBoundedNumberOption(
      "ma57_pre_alloc",
      "Safety factor for work space memory allocation for the linear solver MA57.",
      1., false,
      1.05,
      "If 1 is chosen, the suggested amount of work space is used. "
      "However, choosing a larger number might avoid reallocation if the suggest values do not suffice. "
      "This option is only available if Ipopt has been compiled with MA57.");
   roptions->AddBoundedIntegerOption(
      "ma57_pivot_order",
      "Controls pivot order in MA57",
      0, 5,
#ifdef FUNNY_MA57_FINT
      2, // Matlab's MA57 can crash if you try to use Metis
#else
      5,
#endif
      "This is ICNTL(6) in MA57.");
   roptions->AddStringOption2(
      "ma57_automatic_scaling",
      "Controls MA57 automatic scaling",
      "no",
      "no", "Do not scale the linear system matrix",
      "yes", "Scale the linear system matrix",
      "This option controls the internal scaling option of MA57. "
      "For higher reliability of the MA57 solver, you may want to set this option to yes. "
      "This is ICNTL(15) in MA57.");

   // CET: 04-29-2010
   roptions->AddLowerBoundedIntegerOption(
      "ma57_block_size",
      "Controls block size used by Level 3 BLAS in MA57BD",
      1,
      16,
      "This is ICNTL(11) in MA57.");

   roptions->AddLowerBoundedIntegerOption(
      "ma57_node_amalgamation",
      "Node amalgamation parameter",
      1,
      16,
      "This is ICNTL(12) in MA57.");

   roptions->AddBoundedIntegerOption(
      "ma57_small_pivot_flag",
      "Handling of small pivots",
      0, 1,
      0,
      "If set to 1, then when small entries defined by CNTL(2) are detected they are removed and "
      "the corresponding pivots placed at the end of the factorization. "
      "This can be particularly efficient if the matrix is highly rank deficient. "
      "This is ICNTL(16) in MA57.");
   // CET 04-29-2010

}

bool Ma57TSolverInterface::InitializeImpl(
   const OptionsList& options,
   const std::string& prefix
)
{
   // Obtain the options settings
   options.GetNumericValue("ma57_pivtol", pivtol_, prefix);
   if( options.GetNumericValue("ma57_pivtolmax", pivtolmax_, prefix) )
   {
      ASSERT_EXCEPTION(pivtolmax_ >= pivtol_, OPTION_INVALID, "Option \"pivtolmax\": This value must be between "
                       "pivtol and 1.");
   }
   else if( pivtol_ > pivtolmax_ )
   {
      pivtolmax_ = pivtol_;
   }

   options.GetNumericValue("ma57_pre_alloc", ma57_pre_alloc_, prefix);
   Index ma57_pivot_order;
   options.GetIntegerValue("ma57_pivot_order", ma57_pivot_order, prefix);

   // The following option is registered by OrigIpoptNLP
   options.GetBoolValue("warm_start_same_structure", warm_start_same_structure_, prefix);
   DBG_ASSERT(!warm_start_same_structure_ && "warm_start_same_structure not yet implemented");

   bool ma57_automatic_scaling;
   options.GetBoolValue("ma57_automatic_scaling", ma57_automatic_scaling, prefix);

   // CET 04-29-2010
   Index ma57_block_size;
   options.GetIntegerValue("ma57_block_size", ma57_block_size, prefix);

   Index ma57_node_amalgamation;
   options.GetIntegerValue("ma57_node_amalgamation", ma57_node_amalgamation, prefix);

   Index ma57_small_pivot_flag;
   options.GetIntegerValue("ma57_small_pivot_flag", ma57_small_pivot_flag, prefix);
   // CET 04-29-2010

   /* Initialize. */
   IPOPT_HSL_FUNCP(ma57i, MA57I)(wd_cntl_, wd_icntl_);
   /* Custom settings for MA57. */
   wd_icntl_[1 - 1] = 0; /* Error stream */
   wd_icntl_[2 - 1] = 0; /* Warning stream. */

   wd_icntl_[4 - 1] = 1; /* Print statistics.  NOT Used. */
   wd_icntl_[5 - 1] = 0; /* Print error. */

   wd_icntl_[6 - 1] = ma57_pivot_order; /* Pivoting order. */

   wd_cntl_[1 - 1] = pivtol_; /* Pivot threshold. */
   wd_icntl_[7 - 1] = 1; /* Pivoting strategy. */

   // CET: Added 04-29-2010 at suggestion of Jonathan Hogg of HSL
   wd_icntl_[11 - 1] = ma57_block_size; /* Block size used by Level 3 BLAS in MA57BD - should be a multiple of 8.  Default is 16. */
   wd_icntl_[12 - 1] = ma57_node_amalgamation; /* Two nodes of the assembly tree are merged only if both involve less than ICNTL(12) eliminations.  Default is 16. */
   // CET: 04-29-2010

   if( ma57_automatic_scaling )
   {
      wd_icntl_[15 - 1] = 1;
   }
   else
   {
      wd_icntl_[15 - 1] = 0;
   }

   // CET: Added 04-29-2010 at suggestion of Jonathan Hogg of HSL
   wd_icntl_[16 - 1] = ma57_small_pivot_flag; /* If set to 1, small entries are removed and corresponding pivots are placed at the end of factorization.  May be useful for highly rank deficient matrices.  Default is 0. */
   // CET: 04-29-2010

   // wd_icntl[8-1] = 0;       /* Retry factorization. */

   if( !warm_start_same_structure_ )
   {
      dim_ = 0;
      nonzeros_ = 0;
      delete[] a_;
      a_ = NULL;
      delete[] wd_fact_;
      wd_fact_ = NULL;
      delete[] wd_ifact_;
      wd_ifact_ = NULL;
      delete[] wd_iwork_;
      wd_iwork_ = NULL;
      delete[] wd_keep_;
      wd_keep_ = NULL;
   }
   else
   {
      ASSERT_EXCEPTION(dim_ > 0 && nonzeros_ > 0, INVALID_WARMSTART,
                       "Ma57TSolverInterface called with warm_start_same_structure, "
                       "but the problem is solved for the first time.");
   }

   return true;
}

ESymSolverStatus Ma57TSolverInterface::MultiSolve(
   bool         new_matrix,
   const Index* airn,
   const Index* ajcn,
   Index        nrhs,
   Number*      rhs_vals,
   bool         check_NegEVals,
   Index        numberOfNegEVals
)
{
   DBG_START_METH("Ma57TSolverInterface::MultiSolve", dbg_verbosity);

   // DBG_ASSERT(!check_NegEVals || ProvidesInertia());
   // DBG_ASSERT(initialized_);
   // DBG_ASSERT(la_!=0);

   if( pivtol_changed_ )
   {
      DBG_PRINT((1, "Pivot tolerance has changed.\n"));
      pivtol_changed_ = false;
      // If the pivot tolerance has been changed but the matrix is not
      // new, we have to request the values for the matrix again to do
      // the factorization again.
      if( !new_matrix )
      {
         DBG_PRINT((1, "Ask caller to call again.\n"));
         refactorize_ = true;
         return SYMSOLVER_CALL_AGAIN;
      }
   }

   // check if a factorization has to be done
   DBG_PRINT((1, "new_matrix = %d\n", new_matrix));
   if( new_matrix || refactorize_ )
   {
      // perform the factorization
      ESymSolverStatus retval;
      retval = Factorization(airn, ajcn, check_NegEVals, numberOfNegEVals);
      if( retval != SYMSOLVER_SUCCESS )
      {
         DBG_PRINT((1, "FACTORIZATION FAILED!\n"));
         return retval;  // Matrix singular or error occurred
      }
      refactorize_ = false;
   }

   // do the backsolve
   return Backsolve(nrhs, rhs_vals);
}

Number* Ma57TSolverInterface::GetValuesArrayPtr()
{
   DBG_START_METH("Ma57TSolverInterface::GetValuesArrayPtr", dbg_verbosity);
   DBG_ASSERT(initialized_);

   return a_;
}

/** Initialize the local copy of the positions of the nonzero elements */
ESymSolverStatus Ma57TSolverInterface::InitializeStructure(
   Index        dim,
   Index        nonzeros,
   const Index* airn,
   const Index* ajcn
)
{
   DBG_START_METH("Ma57TSolverInterface::InitializeStructure", dbg_verbosity);

   ESymSolverStatus retval = SYMSOLVER_SUCCESS;
   if( !warm_start_same_structure_ )
   {
      dim_ = dim;
      nonzeros_ = nonzeros;
      // for MA57, a_ only has to be as long as the number of nonzero
      // elements
      delete[] a_;
      a_ = NULL;
      a_ = new Number[nonzeros_];

      // Do the symbolic factorization
      retval = SymbolicFactorization(airn, ajcn);
      if( retval != SYMSOLVER_SUCCESS )
      {
         return retval;
      }
   }
   else
   {
      ASSERT_EXCEPTION(dim_ == dim && nonzeros_ == nonzeros, INVALID_WARMSTART,
                       "Ma57TSolverInterface called with warm_start_same_structure, "
                       "but the problem size has changed.");
   }

   initialized_ = true;

   return retval;
}

ESymSolverStatus Ma57TSolverInterface::SymbolicFactorization(
   const Index* airn,
   const Index* ajcn
)
{
   DBG_START_METH("Ma57TSolverInterface::SymbolicFactorization", dbg_verbosity);

   if( HaveIpData() )
   {
      IpData().TimingStats().LinearSystemSymbolicFactorization().Start();
   }

   ma57int n = dim_;
   ma57int ne = nonzeros_;

   wd_lkeep_ = 5 * n + ne + (n > ne ? n : ne) + 42;

   wd_cntl_[1 - 1] = pivtol_; /* Pivot threshold. */

   wd_iwork_ = new ma57int[5 * n];
   wd_keep_ = new ma57int[wd_lkeep_];
   // Initialize to 0 as otherwise MA57EX can sometimes fail
   for( int k = 0; k < wd_lkeep_; k++ )
   {
      wd_keep_[k] = 0;
   }

   // copy-cast airn and ajcn into ma57int arrays
   ma57int* airn_ma57int;
   ma57int* ajcn_ma57int;
   if( sizeof(ma57int) != sizeof(Index) )
   {
      airn_ma57int = new ma57int[ne];
      ajcn_ma57int = new ma57int[ne];
      for( int k = 0; k < ne; ++k )
      {
         airn_ma57int[k] = (ma57int) airn[k];
         ajcn_ma57int[k] = (ma57int) ajcn[k];
      }
   }
   else
   {
      airn_ma57int = (ma57int*) (void*) const_cast<Index*>(airn);
      ajcn_ma57int = (ma57int*) (void*) const_cast<Index*>(ajcn);
   }
<<<<<<< HEAD
   IPOPT_HSL_FUNCP(ma57a, MA57A)(&n, &ne, airn_ma57int, ajcn_ma57int, &wd_lkeep_, wd_keep_, wd_iwork_, wd_icntl_, wd_info_, wd_rinfo_);
=======

   IPOPT_HSL_FUNC (ma57ad, MA57AD)(&n, &ne, airn_ma57int, ajcn_ma57int, &wd_lkeep_, wd_keep_, wd_iwork_, wd_icntl_, wd_info_,
                                   wd_rinfo_);

>>>>>>> cba42c5d
   // free copy-casted ma57int arrays, no longer needed
   if( sizeof(ma57int) != sizeof(Index) )
   {
      delete[] airn_ma57int;
      delete[] ajcn_ma57int;
   }

   if( wd_info_[0] < 0 )
   {
      Jnlst().Printf(J_ERROR, J_LINEAR_ALGEBRA,
                     "*** Error from MA57AD *** INFO(0) = %d\n", wd_info_[0]);
   }

   wd_lfact_ = (ma57int) ((Number) wd_info_[8] * ma57_pre_alloc_);
   wd_lifact_ = (ma57int) ((Number) wd_info_[9] * ma57_pre_alloc_);

   // XXX MH:  Why is this necessary?  Is `::Factorization' called more
   // than once per object lifetime?  Where should allocation take
   // place, then?

   // AW: I moved this here now - my understanding is that wd_info[8]
   // and wd_info[9] are computed here, so we can just allocate the
   // amount of memory here.  I don't think there is any need to
   // reallocate it later for every factorization
   delete[] wd_fact_;
   wd_fact_ = NULL;
   delete[] wd_ifact_;
   wd_ifact_ = NULL;

   wd_fact_ = new Number[wd_lfact_];
   wd_ifact_ = new ma57int[wd_lifact_];

   Jnlst().Printf(J_DETAILED, J_LINEAR_ALGEBRA,
                  "Suggested lfact  (*%e):  %d\n", ma57_pre_alloc_, wd_lfact_);
   Jnlst().Printf(J_DETAILED, J_LINEAR_ALGEBRA,
                  "Suggested lifact (*%e):  %d\n", ma57_pre_alloc_, wd_lifact_);

   if( HaveIpData() )
   {
      IpData().TimingStats().LinearSystemSymbolicFactorization().End();
   }
   return SYMSOLVER_SUCCESS;
}

ESymSolverStatus Ma57TSolverInterface::Factorization(
   const Index* /*airn*/,
   const Index* /*ajcn*/,
   bool         check_NegEVals,
   Index        numberOfNegEVals
)
{
   DBG_START_METH("Ma57TSolverInterface::Factorization", dbg_verbosity);
   if( HaveIpData() )
   {
      IpData().TimingStats().LinearSystemFactorization().Start();
   }

   int fact_error = 1;

   wd_cntl_[1 - 1] = pivtol_; /* Pivot threshold. */

   ma57int n = dim_;
   ma57int ne = nonzeros_;

   while( fact_error > 0 )
   {
<<<<<<< HEAD
      IPOPT_HSL_FUNCP(ma57b, MA57B)(&n, &ne, a_, wd_fact_, &wd_lfact_, wd_ifact_, &wd_lifact_, &wd_lkeep_, wd_keep_,
								            wd_iwork_, wd_icntl_, wd_cntl_, wd_info_, wd_rinfo_);
=======
      IPOPT_HSL_FUNC (ma57bd, MA57BD)(&n, &ne, a_, wd_fact_, &wd_lfact_, wd_ifact_, &wd_lifact_, &wd_lkeep_, wd_keep_,
                                      wd_iwork_, wd_icntl_, wd_cntl_, wd_info_, wd_rinfo_);

>>>>>>> cba42c5d
      negevals_ = (Index) wd_info_[24 - 1]; // Number of negative eigenvalues

      if( wd_info_[0] == 0 )
      {
         fact_error = 0;
      }
      else if( wd_info_[0] == -3 )
      {
         /* Failure due to insufficient REAL space on a call to MA57B/BD.
          * INFO(17) is set to a value that may suffice.  INFO(2) is set
          * to value of LFACT.  The user can allocate a larger array and
          * copy the contents of FACT into it using MA57E/ED, and recall
          * MA57B/BD.
          */
         Number* temp;
         ma57int ic = 0;

         wd_lfact_ = (ma57int) ((Number) wd_info_[16] * ma57_pre_alloc_);
         Jnlst().Printf(J_WARNING, J_LINEAR_ALGEBRA,
                        "Reallocating memory for MA57: lfact (%d)\n", wd_lfact_);

         if( (size_t) wd_lfact_ > std::numeric_limits<size_t>::max() / sizeof(Number) )
         {
            Jnlst().Printf(J_ERROR, J_LINEAR_ALGEBRA,
                           "Cannot allocate memory of size %d exceeding SIZE_MAX = %u\n", wd_lfact_, std::numeric_limits<size_t>::max());
            return SYMSOLVER_FATAL_ERROR;
         }

         temp = new Number[wd_lfact_];

         ma57int idmy;
<<<<<<< HEAD
         IPOPT_HSL_FUNCP(ma57e, MA57E)(&n, &ic, wd_keep_, wd_fact_, &wd_info_[1], temp, &wd_lfact_, wd_ifact_, &wd_info_[1],
                                       &idmy, &wd_lfact_, wd_info_);
=======
         IPOPT_HSL_FUNC (ma57ed, MA57ED)(&n, &ic, wd_keep_, wd_fact_, &wd_info_[1], temp, &wd_lfact_, wd_ifact_, &wd_info_[1],
                                         &idmy, &wd_lfact_, wd_info_);

>>>>>>> cba42c5d
         delete[] wd_fact_;
         wd_fact_ = temp;
      }
      else if( wd_info_[0] == -4 )
      {
         /* Failure due to insufficient INTEGER space on a call to
          * MA57B/BD.  INFO(18) is set to a value that may suffice.
          * INFO(2) is set to value of LIFACT.  The user can allocate a
          * larger array and copy the contents of IFACT into it using
          * MA57E/ED, and recall MA57B/BD.
          */

         ma57int* temp;
         ma57int ic = 1;

         wd_lifact_ = (ma57int) ((Number) wd_info_[17] * ma57_pre_alloc_);
         temp = new ma57int[wd_lifact_];

         Jnlst().Printf(J_DETAILED, J_LINEAR_ALGEBRA,
                        "Reallocating lifact (%d)\n", wd_lifact_);

<<<<<<< HEAD
         Number ddmy;
         IPOPT_HSL_FUNCP(ma57e, MA57E)(&n, &ic, wd_keep_, wd_fact_, &wd_info_[1], &ddmy, &wd_lifact_, wd_ifact_,
                                       &wd_info_[1], temp, &wd_lifact_, wd_info_);
=======
         double ddmy;
         IPOPT_HSL_FUNC (ma57ed, MA57ED)(&n, &ic, wd_keep_, wd_fact_, &wd_info_[1], &ddmy, &wd_lifact_, wd_ifact_,
                                         &wd_info_[1], temp, &wd_lifact_, wd_info_);

>>>>>>> cba42c5d
         delete[] wd_ifact_;
         wd_ifact_ = temp;
      }
      else if( wd_info_[0] < 0 )
      {
         Jnlst().Printf(J_ERROR, J_LINEAR_ALGEBRA,
                        "Error in MA57BD:  %d\n", wd_info_[0]);
         Jnlst().Printf(J_DETAILED, J_LINEAR_ALGEBRA,
                        "MA57 Error message: %s\n", ma57_err_msg[-wd_info_[1 - 1]]);
         return SYMSOLVER_FATAL_ERROR;
      }
      // Check if the system is singular.
      else if( wd_info_[0] == 4 )
      {
         if( HaveIpData() )
         {
            IpData().TimingStats().LinearSystemFactorization().End();
         }
         Jnlst().Printf(J_DETAILED, J_LINEAR_ALGEBRA,
                        "System singular, rank = %d\n", wd_info_[25 - 1]);
         return SYMSOLVER_SINGULAR;
      }
      else if( wd_info_[0] > 0 )
      {
         Jnlst().Printf(J_ERROR, J_LINEAR_ALGEBRA,
                        "Warning in MA57BD:  %d\n", wd_info_[0]);
         Jnlst().Printf(J_DETAILED, J_LINEAR_ALGEBRA,
                        "MA57 Warning message: %s\n", ma57_wrn_msg[wd_info_[1 - 1]]);
         // For now, abort the process so that we don't miss any problems
         return SYMSOLVER_FATAL_ERROR;
      }
   }

   Number peak_mem = 1.0e-3 * ((Number) wd_lfact_ * 8.0 + (Number) wd_lifact_ * 4.0 + (Number) wd_lkeep_ * 4.0);
   Jnlst().Printf(J_DETAILED, J_LINEAR_ALGEBRA,
                  "MA57 peak memory use: %dKB\n", (ma57int) (peak_mem));

   // Check whether the number of negative eigenvalues matches the
   // requested count.
   if( HaveIpData() )
   {
      IpData().TimingStats().LinearSystemFactorization().End();
   }
   if( check_NegEVals && (numberOfNegEVals != negevals_) )
   {
      Jnlst().Printf(J_DETAILED, J_LINEAR_ALGEBRA,
                     "In Ma57TSolverInterface::Factorization: negevals_ = %d, but numberOfNegEVals = %d\n", negevals_, numberOfNegEVals);
      return SYMSOLVER_WRONG_INERTIA;
   }

   return SYMSOLVER_SUCCESS;
}

ESymSolverStatus Ma57TSolverInterface::Backsolve(
   Index   nrhs,
   Number* rhs_vals
)
{
   DBG_START_METH("Ma27TSolverInterface::Backsolve", dbg_verbosity);
   if( HaveIpData() )
   {
      IpData().TimingStats().LinearSystemBackSolve().Start();
   }

   ma57int n = dim_;
   ma57int job = 1;

   ma57int nrhs_X = nrhs;
   ma57int lrhs = n;

   ma57int lwork;
   Number* work;

   lwork = n * nrhs;
   work = new Number[lwork];

   // For each right hand side, call MA57CD
   // XXX MH: MA57 can do several RHSs; just do one solve...
   // AW: Ok is the following correct?
   if( DBG_VERBOSITY() >= 2 )
   {
      for( Index irhs = 0; irhs < nrhs; irhs++ )
      {
         for( Index i = 0; i < dim_; i++ )
         {
            DBG_PRINT((2, "rhs[%2d,%5d] = %23.15e\n", irhs, i, rhs_vals[irhs * dim_ + i]));
         }
      }
   }
<<<<<<< HEAD
   IPOPT_HSL_FUNCP(ma57c, MA57C)(&job, &n, wd_fact_, &wd_lfact_, wd_ifact_, &wd_lifact_, &nrhs_X, rhs_vals, &lrhs, work,
                                 &lwork, wd_iwork_, wd_icntl_, wd_info_);
=======

   IPOPT_HSL_FUNC (ma57cd, MA57CD)(&job, &n, wd_fact_, &wd_lfact_, wd_ifact_, &wd_lifact_, &nrhs_X, rhs_vals, &lrhs, work,
                                   &lwork, wd_iwork_, wd_icntl_, wd_info_);

>>>>>>> cba42c5d
   if( wd_info_[0] != 0 )
   {
      Jnlst().Printf(J_ERROR, J_LINEAR_ALGEBRA,
                     "Error in MA57CD:  %d.\n", wd_info_[0]);
   }

   if( DBG_VERBOSITY() >= 2 )
   {
      for( Index irhs = 0; irhs < nrhs; irhs++ )
      {
         for( Index i = 0; i < dim_; i++ )
         {
            DBG_PRINT((2, "sol[%2d,%5d] = %23.15e\n", irhs, i, rhs_vals[irhs * dim_ + i]));
         }
      }
   }

   delete[] work;

   if( HaveIpData() )
   {
      IpData().TimingStats().LinearSystemBackSolve().End();
   }
   return SYMSOLVER_SUCCESS;
}

Index Ma57TSolverInterface::NumberOfNegEVals() const
{
   DBG_START_METH("Ma57TSolverInterface::NumberOfNegEVals", dbg_verbosity);
   DBG_ASSERT(ProvidesInertia());
   DBG_ASSERT(initialized_);
   return negevals_;
}

bool Ma57TSolverInterface::IncreaseQuality()
{
   DBG_START_METH("Ma57TSolverInterface::IncreaseQuality", dbg_verbosity);
   if( pivtol_ == pivtolmax_ )
   {
      return false;
   }
   pivtol_changed_ = true;

   Jnlst().Printf(J_DETAILED, J_LINEAR_ALGEBRA,
                  "Increasing pivot tolerance for MA57 from %7.2e ", pivtol_);
   pivtol_ = Min(pivtolmax_, pow(pivtol_, 0.75));
   Jnlst().Printf(J_DETAILED, J_LINEAR_ALGEBRA,
                  "to %7.2e.\n", pivtol_);
   return true;
}

} // namespace Ipopt

#endif /* COINHSL_HAS_MA57(S) or IPOPT_HAS_LINEARSOLVERLOADER */<|MERGE_RESOLUTION|>--- conflicted
+++ resolved
@@ -566,14 +566,7 @@
       airn_ma57int = (ma57int*) (void*) const_cast<Index*>(airn);
       ajcn_ma57int = (ma57int*) (void*) const_cast<Index*>(ajcn);
    }
-<<<<<<< HEAD
    IPOPT_HSL_FUNCP(ma57a, MA57A)(&n, &ne, airn_ma57int, ajcn_ma57int, &wd_lkeep_, wd_keep_, wd_iwork_, wd_icntl_, wd_info_, wd_rinfo_);
-=======
-
-   IPOPT_HSL_FUNC (ma57ad, MA57AD)(&n, &ne, airn_ma57int, ajcn_ma57int, &wd_lkeep_, wd_keep_, wd_iwork_, wd_icntl_, wd_info_,
-                                   wd_rinfo_);
-
->>>>>>> cba42c5d
    // free copy-casted ma57int arrays, no longer needed
    if( sizeof(ma57int) != sizeof(Index) )
    {
@@ -640,14 +633,8 @@
 
    while( fact_error > 0 )
    {
-<<<<<<< HEAD
       IPOPT_HSL_FUNCP(ma57b, MA57B)(&n, &ne, a_, wd_fact_, &wd_lfact_, wd_ifact_, &wd_lifact_, &wd_lkeep_, wd_keep_,
-								            wd_iwork_, wd_icntl_, wd_cntl_, wd_info_, wd_rinfo_);
-=======
-      IPOPT_HSL_FUNC (ma57bd, MA57BD)(&n, &ne, a_, wd_fact_, &wd_lfact_, wd_ifact_, &wd_lifact_, &wd_lkeep_, wd_keep_,
-                                      wd_iwork_, wd_icntl_, wd_cntl_, wd_info_, wd_rinfo_);
-
->>>>>>> cba42c5d
+                                    wd_iwork_, wd_icntl_, wd_cntl_, wd_info_, wd_rinfo_);
       negevals_ = (Index) wd_info_[24 - 1]; // Number of negative eigenvalues
 
       if( wd_info_[0] == 0 )
@@ -679,14 +666,8 @@
          temp = new Number[wd_lfact_];
 
          ma57int idmy;
-<<<<<<< HEAD
          IPOPT_HSL_FUNCP(ma57e, MA57E)(&n, &ic, wd_keep_, wd_fact_, &wd_info_[1], temp, &wd_lfact_, wd_ifact_, &wd_info_[1],
                                        &idmy, &wd_lfact_, wd_info_);
-=======
-         IPOPT_HSL_FUNC (ma57ed, MA57ED)(&n, &ic, wd_keep_, wd_fact_, &wd_info_[1], temp, &wd_lfact_, wd_ifact_, &wd_info_[1],
-                                         &idmy, &wd_lfact_, wd_info_);
-
->>>>>>> cba42c5d
          delete[] wd_fact_;
          wd_fact_ = temp;
       }
@@ -708,16 +689,9 @@
          Jnlst().Printf(J_DETAILED, J_LINEAR_ALGEBRA,
                         "Reallocating lifact (%d)\n", wd_lifact_);
 
-<<<<<<< HEAD
          Number ddmy;
          IPOPT_HSL_FUNCP(ma57e, MA57E)(&n, &ic, wd_keep_, wd_fact_, &wd_info_[1], &ddmy, &wd_lifact_, wd_ifact_,
                                        &wd_info_[1], temp, &wd_lifact_, wd_info_);
-=======
-         double ddmy;
-         IPOPT_HSL_FUNC (ma57ed, MA57ED)(&n, &ic, wd_keep_, wd_fact_, &wd_info_[1], &ddmy, &wd_lifact_, wd_ifact_,
-                                         &wd_info_[1], temp, &wd_lifact_, wd_info_);
-
->>>>>>> cba42c5d
          delete[] wd_ifact_;
          wd_ifact_ = temp;
       }
@@ -807,15 +781,8 @@
          }
       }
    }
-<<<<<<< HEAD
    IPOPT_HSL_FUNCP(ma57c, MA57C)(&job, &n, wd_fact_, &wd_lfact_, wd_ifact_, &wd_lifact_, &nrhs_X, rhs_vals, &lrhs, work,
                                  &lwork, wd_iwork_, wd_icntl_, wd_info_);
-=======
-
-   IPOPT_HSL_FUNC (ma57cd, MA57CD)(&job, &n, wd_fact_, &wd_lfact_, wd_ifact_, &wd_lifact_, &nrhs_X, rhs_vals, &lrhs, work,
-                                   &lwork, wd_iwork_, wd_icntl_, wd_info_);
-
->>>>>>> cba42c5d
    if( wd_info_[0] != 0 )
    {
       Jnlst().Printf(J_ERROR, J_LINEAR_ALGEBRA,
